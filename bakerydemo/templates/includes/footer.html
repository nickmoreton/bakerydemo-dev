{% load navigation_tags static %}

<div class="container" role="contentinfo">
    <div class="row">
        <div class="col-lg-8 col-lg-offset-2 col-md-10 col-md-offset-1">
            <ul class="list-inline text-center">
                <li>
                    <a href="https://github.com/wagtail/wagtail">
                        <span class="fa-stack fa-lg">
                            <i class="fa fa-circle fa-stack-2x"></i>
                            <i class="fa fa-github fa-stack-1x fa-inverse"></i>
                        </span>
                    </a>
                </li>
                <li>
                    <a href="https://twitter.com/wagtailcms" target="_blank">
                        <span class="fa-stack fa-lg">
                            <i class="fa fa-circle fa-stack-2x"></i>
                            <i class="fa fa-twitter fa-stack-1x fa-inverse"></i>
                        </span>
                    </a>
                </li>
                <li>
                    <a href="https://wagtail.io/" target="_blank">
                        <span class="fa-stack fa-lg">
                            <i class="fa fa-circle fa-stack-2x"></i>
                            <i class="fa fa-link fa-stack-1x fa-inverse"></i>
                        </span>
                    </a>
                </li>
            </ul>
<<<<<<< HEAD
            {% get_footer_text %}
=======
            <p class="copyright text-center text-muted" role="note">{% get_footer_text %}</p>
>>>>>>> 6ddf4a3e
        </div>
    </div>
</div><|MERGE_RESOLUTION|>--- conflicted
+++ resolved
@@ -29,11 +29,7 @@
                     </a>
                 </li>
             </ul>
-<<<<<<< HEAD
             {% get_footer_text %}
-=======
-            <p class="copyright text-center text-muted" role="note">{% get_footer_text %}</p>
->>>>>>> 6ddf4a3e
         </div>
     </div>
 </div>