--- conflicted
+++ resolved
@@ -7,22 +7,15 @@
           <div class="col-lg-12">
             {% if ancestors %}
               <ol class="breadcrumb">
-<<<<<<< HEAD
+
                 <li><a href="/"><i class="fa fa-home" aria-hidden="true"></i><span class="hidden" aria-hidden="false">Home</span></a></li>
                   {% for ancestor in ancestors|slice:"1:" %}
-=======
-                  {% for ancestor in ancestors %}
->>>>>>> 6ddf4a3e
                     {% if forloop.last %}
                       <li class="active" aria-level="{{ancestors|length}}">
                         {{ ancestor }}
                       </li>
                     {% else %}
-<<<<<<< HEAD
                       <li><a href="{% pageurl ancestor %}" aria-level="{% cycle 1 2 3 4 5 %}">{{ ancestor }}</a></li>  
-=======
-                      <li><a href="{% pageurl ancestor %}" aria-level="{% cycle 1 2 3 4 5 %}">{{ ancestor }}</a></li>
->>>>>>> 6ddf4a3e
                     {% endif %}
                   {% endfor %}
               </ol>
