{% extends "base.html" %}
{% load wagtailimages_tags %}

<<<<<<< HEAD
{% block content %}
    {{ page.title }}

    <div class="image">
        {% image page.image width-500 as photo %}
              <img src="{{ photo.url }}" width="{{ photo.width }}" height="{{ photo.height }}" alt="{{ photo.alt }}" />
    </div>
=======
{% block content-header %}
    {% include "base/include/header.html" %}
{% endblock content-header %}
>>>>>>> 68180bf3

    {{ page.body }}
{% endblock content %}<|MERGE_RESOLUTION|>--- conflicted
+++ resolved
@@ -1,19 +1,8 @@
 {% extends "base.html" %}
 {% load wagtailimages_tags %}
 
-<<<<<<< HEAD
 {% block content %}
-    {{ page.title }}
-
-    <div class="image">
-        {% image page.image width-500 as photo %}
-              <img src="{{ photo.url }}" width="{{ photo.width }}" height="{{ photo.height }}" alt="{{ photo.alt }}" />
-    </div>
-=======
-{% block content-header %}
     {% include "base/include/header.html" %}
-{% endblock content-header %}
->>>>>>> 68180bf3
 
     {{ page.body }}
 {% endblock content %}