/* Space out content a bit */
body {
  padding-top: 0;
  padding-bottom: 0;
  font-size: 19px;
  font-family: 'Alegreya', serif;
  /* Permalink - use to edit and share this gradient: http://colorzilla.com/gradient-editor/#ffffff+0,ffffff+50,e9e4dd+100 */
  background: rgb(255,255,255); /* Old browsers */
  background: -moz-linear-gradient(-45deg,  rgba(255,255,255,1) 0%, rgba(255,255,255,1) 50%, rgba(233,228,221,1) 100%); /* FF3.6-15 */
  background: -webkit-linear-gradient(-45deg,  rgba(255,255,255,1) 0%,rgba(255,255,255,1) 50%,rgba(233,228,221,1) 100%); /* Chrome10-25,Safari5.1-6 */
  background: linear-gradient(135deg,  rgba(255,255,255,1) 0%,rgba(255,255,255,1) 50%,rgba(233,228,221,1) 100%); /* W3C, IE10+, FF16+, Chrome26+, Opera12+, Safari7+ */
  filter: progid:DXImageTransform.Microsoft.gradient( startColorstr='#ffffff', endColorstr='#e9e4dd',GradientType=1 ); /* IE6-9 fallback on horizontal gradient */
  min-height: 100vh;
}

@media (min-width: 768px) {
  body {
    font-size: 22px;
  }
}

h1 {
  font-weight: 900;
  font-family: 'Lato', sans-serif;
  position: relative;
}

.hero h1 {
  color: white;
}

h2 {
  font-weight: 900;
  font-family: 'Lato', sans-serif;
  color: #63210d;
}

h3 {
  font-weight: 900;
  font-family: 'Lato', sans-serif;
  color: #63210d;
}

h4 {
  font-weight: 600;
  font-family: 'Lato', sans-serif;
  color: #63210d;
  font-size: 22px;
}

a, a:focus, a:visited {
  color: #d4566b;
  text-decoration: none;
}

a:hover {
  text-decoration: none;
  color: #eb7400;
}

a.btn {
  display: inline-block;
  background-color: #d4566b;
  color: white;
  font-family: 'Lato', sans-serif;
  padding: 15px 20px;
  font-size: 16px;
  text-transform: uppercase;
  letter-spacing: 0.15em;
  font-weight: 300;
}

a.btn:hover {
  background-color: #eb7400;
  color: white;
}

a.btn-sm {
    padding: 6px 8px;
    font-size: 10px;
    line-height: normal;
    -webkit-border-radius: 4px;
       -moz-border-radius: 4px;
            border-radius: 4px;
    }

.header input {
  border-radius: 3px;
  border: none;
  font-size: 18px;
  padding: 10px;
  width: 100%;
}

p {
  margin: 0 0 30px;
  color: #444;
}

.intro {
  font-family: 'Lato', sans-serif;
  font-weight: 300;
  margin: 0 0 40px;
  font-size: 22px;
}

.stand-first {
  color: rgba(255,255,255,0.8);
  margin: 0;
}



/* queries for type */
@media (min-width: 768px) {

  h1 {
    font-size: 60px;
  }

  .stand-first {
    font-size: 26px;
  }

  .intro {
    font-size: 30px;
    margin: 0 0 60px;
  }

  p {
    margin: 0 0 30px;
  }

}

ul {
  margin: 0 0 30px;
}

@media (min-width: 768px) {
  ul {
    margin: 0 0 50px;
  }
}

figure {
  margin: 0 0 30px;
  position: relative;
}
@media (min-width: 768px) {
  figure {
    margin: 0 0 50px;
  }
}

figcaption {
  background-color: rgba(99,33,13,0.8);
  position: absolute;
  width: 75%;
  left: 0;
  bottom: 0;
  padding: 10px;
  color: white;
  font-family: 'Lato', sans-serif;
  font-size: 16px;
  font-weight: 300;
}

img {
  display: block;
  width: 100%;
}

.search {
  margin: 15px 0 0 0;
  display: none;
  position: relative;
}
@media (min-width: 768px) {
  .search {
    float: right;
    margin: 0 0 0 30px;
    display: inline-block;
  }
}

.search-icon {
  position: absolute;
  display: block;
  width: 20px;
  height: 20px;
  top: 10px;
  right: 10px;
  display: inline-block;
}

.search-icon svg {
  fill: #d4566b;
  width: 20px;
  height: 20px;
}

nav {
  margin: 15px 0 5px;
  display: none;
}

@media (min-width: 768px) {
  nav {
    margin: 15px 0 0 0;
    border-top: 1px solid rgba(255,255,255,0.1);
    display: block;
  }
}

.nav-pills>li+li {
    margin-left: 0;
}

.nav-pills>li>a {
  color: white;
  border-top: 1px solid transparent;
  border-radius: 0;
  text-transform: uppercase;
  letter-spacing: 0.15em;
  font-weight: 300;
  padding: 10px 10px;
  font-size: 11px;
  color: white;
  font-family: 'Lato', sans-serif;
  margin-top: -1px;
}

@media (min-width: 768px) {
  .nav-pills>li>a {
    padding: 10px 20px;
    font-size: 14px;
  }
}

.nav-pills>li.active>a, .nav-pills>li.active>a:focus, .nav-pills>li.active>a:hover,
.nav-pills>li.active, .nav-pills>li:hover, .nav>li>a:focus, .nav>li>a:hover {
  color: #d4566b;
  background-color: transparent;
  border-top: 1px solid #d4566b;
  font-weight: 600;
}

.nav .open>a, .nav .open>a:focus, .nav .open>a:hover {
  background-color: transparent;
  border-top: 1px solid #d4566b;
}

.dropdown-menu {
  background-color: rgba(25,17,18,1);
  border-radius: 0;
  border: transparent;
}

.dropdown-menu > li> a {
  border-bottom: 1px solid #371c19;
  color: #fff;
  font-family: 'Lato', sans-serif;
  padding: 10px 20px;
}

.dropdown-menu > li> a:hover {
  background-color: transparent;
  color: #d4566b;
}
/* Everything but the jumbotron gets side spacing for mobile first views */
.footer {
  font-size: 16px;
  font-family: 'Lato', sans-serif;
  padding: 20px 0;
  margin: 40px 0 0;
  font-weight: 300;
  background-color: white;
}

.footer p {
  margin: 0;
}

/* Custom page header */
.header {
  padding: 15px 0 15px;
/*  position: absolute;*/
  width: 100%;
  background: rgb(25,17,18); /* Old browsers */
  background: -moz-linear-gradient(-45deg,  rgba(25,17,18,1) 0%, rgba(55,28,25,1) 100%); /* FF3.6-15 */
  background: -webkit-linear-gradient(-45deg,  rgba(25,17,18,1) 0%,rgba(55,28,25,1) 100%); /* Chrome10-25,Safari5.1-6 */
  background: linear-gradient(135deg,  rgba(25,17,18,1) 0%,rgba(55,28,25,1) 100%); /* W3C, IE10+, FF16+, Chrome26+, Opera12+, Safari7+ */
  filter: progid:DXImageTransform.Microsoft.gradient( startColorstr='#191112', endColorstr='#371c19',GradientType=1 ); /* IE6-9 fallback on horizontal gradient */
  z-index: 10;
}
/* Make the masthead heading the same height as the navigation */
.header h3 {
  margin-top: 0;
  margin-bottom: 0;
  line-height: 40px;
}

/* Custom page footer */
.footer {
  padding-top: 19px;
  color: #777;
}

.container {
  width: auto;
  padding-left: 20px;
  padding-right: 20px;
}

/* Customize container */
@media (min-width: 768px) {
  .container {
    max-width: 1400px;
    padding-left: 40px;
    padding-right: 40px;
  }
}
.container-narrow > hr {
  margin: 30px 0;
}

/* Main marketing message and sign up button */
.jumbotron {
  text-align: center;
  border-bottom: 1px solid #e5e5e5;
}
.jumbotron .btn {
  padding: 14px 24px;
  font-size: 21px;
}

/* Supporting marketing content */
.marketing {
  margin: 40px 0;
}
.marketing p + h4 {
  margin-top: 28px;
}

/* Article title and hero image */
.hero {
  background-size: cover;
  background-position: center;
  padding: 200px 0 30px 0;
  position: relative;
  margin: 0 0 30px;
}

@media screen and (min-width: 768px) {

  .hero {
    padding: 400px 0 60px 0;
    margin: 0 0 40px;
  }

}



.hero-gradient-mask {
  position: absolute;
  width: 100%;
  height: 100%;
  bottom: 0;
  background: -moz-linear-gradient(top,  rgba(0,0,0,0) 0%, rgba(0,0,0,0.01) 1%, rgba(0,0,0,1) 100%); /* FF3.6-15 */
  background: -webkit-linear-gradient(top,  rgba(0,0,0,0) 0%,rgba(0,0,0,0.01) 1%,rgba(0,0,0,1) 100%); /* Chrome10-25,Safari5.1-6 */
  background: linear-gradient(to bottom,  rgba(0,0,0,0) 0%,rgba(0,0,0,0.01) 1%,rgba(0,0,0,1) 100%); /* W3C, IE10+, FF16+, Chrome26+, Opera12+, Safari7+ */
  filter: progid:DXImageTransform.Microsoft.gradient( startColorstr='#00000000', endColorstr='#000000',GradientType=0 ); /* IE6-9 */
}

/* Logo */
.logo, .logo:visited, .logo:focus {
  display: inline-block;
  padding: 0;
  color: white;
  font-size: 30px;
  font-weight: 300;
  margin: 0 0 0;
}


.logo:hover {
  color: #d4566b;
  text-decoration: none;
}


blockquote {
  border-left: 5px solid #d4566b;
  margin: 0 0 50px;
}

blockquote p {
  font-size: 30px;
  margin: 0 0 10px;
}

cite {
  font-family: 'Lato', sans-serif;
  text-transform: uppercase;
  color: #888;
  font-size: 12px;
  font-style: normal;
  letter-spacing: 0.15em;
}

/* Responsive: Portrait tablets and up */
@media screen and (min-width: 768px) {
  /* Remove the padding we set earlier */
  .header,
  .marketing,
  .footer {
    padding-right: 0;
    padding-left: 0;
  }
  /* Remove the bottom border on the jumbotron for visual effect */
  .jumbotron {
    border-bottom: 0;
  }
}

/* Responsive: Portrait tablets and up */
@media screen and (min-width: 1024px) {

}

/* Menu dropdown hack */
li.has-submenu a.allow-toggle {
  float: left;
  padding-right: 0;
}
.caret-custom {
    float: right;
    display: inline-block!important;
    padding: 10px 10px 15px 5px!important;
}
.caret-custom:after {
    content: "▼"!important;
}

/* Edd styling */
.site-title {
  border-bottom: 1px #eee solid;
}
.site-title h1 {
  font-family: 'Alegreya', serif;
  font-size: 1.5em;
  margin-top: 10px;
}

.navbar-form {
  border: 1px solid #ddd;
  padding: 0;
  border-radius: 5px;
  margin-right: 0px;
}
.navbar-form .form-group .form-control {
  border: none;
  box-shadow: none!important;
  font-family: 'Lato', sans-serif;
}
.navbar-right button.btn.btn-default {
  margin-left: -10px;
  border: none;
  border-left: 1px solid #ddd;
  border-radius: 0;
}
.navbar-default {
  background-color: transparent;
  border-color: transparent;
}
.navbar-nav a {
  font-size: 14px;
}
.navbar-nav a span {
  font-size: 10px;
}

.navbar.navbar-default.navbar-custom {
  border-bottom: 1px #eee solid;
}

.nav-pills> li:first-of-type > a {
  padding-left: 0;
}

.breadcrumb-container {
  /*background-color: rgba(21, 38, 44, 0.8);*/
  background: linear-gradient(to right, rgba(21,38,44,0.8) 0%,rgba(0,0,0,0.9) 100%);
  position: relative;
  z-index: 3;
}
.breadcrumb-container + content > .hero {
  margin-top: -36px;
}
.breadcrumb {
  background-color: transparent;
  color: #ccc;
  font-family: 'Lato', sans-serif;
  font-size: 14px;
  margin-bottom: 0px;
  padding-left: 0px;
}
.breadcrumb a, .breadcrumb .active {
  color: #ccc;
}
.breadcrumb .active {
  font-weight: bold;
}
.breadcrumb a:hover {
  color: #fff;
  text-decoration: none;
}
.breadcrumb>li+li:before {
  content: "\00BB";
}

/* Mobile nav */
.navbar-toggle .icon-bar {
  background-color: #fff;
}

/* Pagination navigation */
nav[role=pagination] {
  margin-top: 50px;
  text-align: center;
}

/* Location list page */
.location-list-item {
  text-align: center;
  margin-bottom: 30px;
}
.location-list-title {
  line-height: 270px;
  height: 270px;
  background-color: #eb7400;
}
.location-list-title img {
  background-color: rgba(233,228,221,1);
  height: 270px;
  left: 0;
  position: absolute;
  top: 0;
  width: 100%;
}
.location-list-title:hover img {
  opacity: 0.3;
}
.location-list-title span.title {
  color: white;
  display: inline-block;
  font-weight: 300;
  position: relative;
  text-shadow: 0px 0px 30px rgba(0, 0, 0, 1);
}
.location-list-title:hover span.title {
  text-shadow: none;
}
.location-list-item address {
  font-weight: 300;
  font-family: 'Lato', sans-serif;
  font-size: 1.4em;
  padding: 10px 40px;
}

/* Location detail page */
.template-location-page .intro {
  margin-bottom: 0;
}
.location-opening h3 {
  margin-top: 0;
}
span.day {
  font-weight: bold;
  font-family: 'Lato', sans-serif;
}
time.location-time {
  display: block;
}

.map-container {
  height: 550px;
}

.location-address {
  background-color: rgba(233,228,221,1);
  padding: 10px 30px;
  margin-bottom: -200px;
  position: relative;
  z-index: 1;
}

/* Blog styles */
.blog-byline {
    margin-top: -40px;
    margin-bottom: 20px;
}
.blog-avatar {
    width: unset;
    display: inline;
}
.blog-avatars {
    margin-bottom: 20px;
}

/* Blog list view */
.blog-tags>li {
  border-right: 1px solid rgba(0,0,0,0.1);
  font-size: 0.9em;
  margin-left: -6px;
  padding: 4px 18px;
  text-transform: uppercase;
}
.blog-tags>li:first-child {
  margin-left: 0;
  border-left: 1px solid rgba(0,0,0,0.1);
}
.blog-tags>li:hover {
  background-color: rgba(0,0,0,0.1);
}

.blog-list li {
  list-style: none;
}

@media (min-width: 1025px) {
.blog-list li:first-of-type, .blogpage-listing li:first-of-type,
.blog-list li:nth-child(6), .blogpage-listing li:nth-child(6),
.blog-list li:nth-child(7), .blogpage-listing li:nth-child(7),
.blog-list li:nth-child(12), .blogpage-listing li:nth-child(12) {
      width: 50%;
    }
}

.blog-list-item {
  display: flex;
  flex-direction: column;
  margin-bottom: 20px;
}

.blog-list-item a {
  display: flex;
  flex-grow: 1;
  flex-direction: column;
}

.blog-list-item:hover img {
    opacity: 0.3;
}

.blog-list-item .image {
  overflow: hidden;
  background-color: #eb7400;
  flex: 1 0 auto;
}

.blog-list-item .image img {
  min-height: 510px;
  width: auto;
  min-width: 100%;
}

.blog-list-item .text {
  background: linear-gradient(to bottom, rgba(100,100,100,0) 0%,rgba(100,100,100,0.9) 23%,rgba(100,100,100,1) 50%);
  margin-top: -150px;
  padding: 20px;
  position: relative;
  z-index: 1;
}

.blog-list-item .text h2 {
  color: #fff;
  font-weight: 200;
  margin-top: 0;
}

.blog-list-item .text p {
  color: #e3e3e3;
  font-size: 0.8em;
  margin-bottom: 0;
}

.blog-list-item .footer {
  background-color: #333;
  color: #fff;
  margin-top: 0;
  padding: 20px;
  position: relative;
  z-index: 1;
}

span.outline {
  border-radius: 3px;
  border: 1px solid rgba(0,0,0,0.1);
  font-size: 0.8em;
  padding: 3px 6px;
  text-transform: uppercase;
}

<<<<<<< HEAD
/* Forms */
/* Form detail page */
.form-page input, textarea, select {
  display: block;
  min-width: 350px;
  max-width: 350px;
}

.form-page li input[type=checkbox], input[type=radio] {
  display: inline-block;
  margin-right: 10px;
}

.form-page .fieldWrapper ul, li {
  list-style: none;
  padding: 0;
  margin: 0;
}

.form-page .required {
  color: red;
}

.form-page .help {
  color: #999;
  font-family: 'Lato', sans-serif;
  font-size: 0.8em;
  margin-top: 10px;
  max-width: 350px;
=======
/* Bread styles */
/* Bread listview */
.bread-list-item {
  border: 1px solid rgba(0,0,0,0.1);
  border-radius: 3px;
  margin: 12px;
  overflow: hidden;
}

.bread-list-item h2 {
  font-weight: 300;
}

@media (min-width: 992px) {
  .bread-list-item {
    width: 47%;
  }
}

.bread-list-item .image {
  background-color: #eb7400;
  margin: 0;
  max-width: 180px;
  max-height: 180px;
  min-width: 180px;
  min-height: 180px;
  padding: 0;
}

.bread-list-item .image:hover img {
  opacity: 0.3;
}

.bread-list-item img {
  margin: 0;
  width: auto;
}

.bread-list-item ul {
  padding-left: 2px;
}

.bread-list-item li {
  list-style: none;
}

.bread-list-item li span {
  color: #777;
  display: inline-block;
  font-weight: 600;
  width: 70px;
}

/* Bread detail page */
.bread-detail .introduction {
  color: #777;
  font-size: 1.4em;
  margin-top: 40px;
}

.bread-detail figure {
  margin: 35px auto 20px auto;
  overflow: hidden;
}

.bread-detail figure img {
  width: auto;
}

.bread-detail ul.bread-meta {
  list-style: none;
  padding-left: 0;
}

.bread-detail ul.bread-meta li ul {
  padding-left: 0;
}

.bread-detail ul.bread-meta li ul li {
  border-bottom: 1px solid #ccc;
  list-style: none;
  max-width: 450px;
>>>>>>> e44888e7
}

/* No gutters */
.row.no-gutters {
  margin-right: 0;
  margin-left: 0;
}
.row.no-gutters > [class^="col-"],
.row.no-gutters > [class*=" col-"] {
  padding-right: 0;
  padding-left: 0;
}

/* Bootstrap Equal height rows */
.row-eq-height {
  display: -webkit-box;
  display: -webkit-flex;
  display: -ms-flexbox;
  display:         flex;
  flex-wrap: wrap;
}

@media (min-width: 970px) {
  .hidden-md-up {
    display: none;
  }
}
@media (max-width: 970px) {
  .hidden-md-down {
    display: none;
  }
}<|MERGE_RESOLUTION|>--- conflicted
+++ resolved
@@ -704,37 +704,6 @@
   text-transform: uppercase;
 }
 
-<<<<<<< HEAD
-/* Forms */
-/* Form detail page */
-.form-page input, textarea, select {
-  display: block;
-  min-width: 350px;
-  max-width: 350px;
-}
-
-.form-page li input[type=checkbox], input[type=radio] {
-  display: inline-block;
-  margin-right: 10px;
-}
-
-.form-page .fieldWrapper ul, li {
-  list-style: none;
-  padding: 0;
-  margin: 0;
-}
-
-.form-page .required {
-  color: red;
-}
-
-.form-page .help {
-  color: #999;
-  font-family: 'Lato', sans-serif;
-  font-size: 0.8em;
-  margin-top: 10px;
-  max-width: 350px;
-=======
 /* Bread styles */
 /* Bread listview */
 .bread-list-item {
@@ -817,7 +786,37 @@
   border-bottom: 1px solid #ccc;
   list-style: none;
   max-width: 450px;
->>>>>>> e44888e7
+}
+
+/* Forms */
+/* Form detail page */
+.form-page input, textarea, select {
+  display: block;
+  min-width: 350px;
+  max-width: 350px;
+}
+
+.form-page li input[type=checkbox], input[type=radio] {
+  display: inline-block;
+  margin-right: 10px;
+}
+
+.form-page .fieldWrapper ul, li {
+  list-style: none;
+  padding: 0;
+  margin: 0;
+}
+
+.form-page .required {
+  color: red;
+}
+
+.form-page .help {
+  color: #999;
+  font-family: 'Lato', sans-serif;
+  font-size: 0.8em;
+  margin-top: 10px;
+  max-width: 350px;
 }
 
 /* No gutters */
