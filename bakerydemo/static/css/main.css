--- conflicted
+++ resolved
@@ -195,17 +195,21 @@
   bottom: 0;
   background: linear-gradient(to bottom,  rgba(0,0,0,0) 0%,rgba(0,0,0,0.01) 1%,rgba(0,0,0,1) 100%);
 }
-
 blockquote {
   border-left: 5px solid #d4566b;
   margin: 0 0 50px;
 }
-
 blockquote p {
   font-size: 30px;
   margin: 0 0 10px;
 }
-
+blockquote footer::before {
+  display: none;
+}
+blockquote footer p {
+  font-size: 1.8em;
+  font-style: italic;
+}
 cite {
   font-family: 'Lato', sans-serif;
   text-transform: uppercase;
@@ -402,8 +406,6 @@
   padding-left: 20px;
   padding-right: 20px;
 }
-
-/* Customize container */
 @media (min-width: 768px) {
   .container {
     max-width: 1400px;
@@ -414,183 +416,8 @@
 .container-narrow > hr {
   margin: 30px 0;
 }
-<<<<<<< HEAD
-=======
-
-/* Main marketing message and sign up button */
-.jumbotron {
-  text-align: center;
-  border-bottom: 1px solid #e5e5e5;
-}
-.jumbotron .btn {
-  padding: 14px 24px;
-  font-size: 21px;
-}
-
-/* Supporting marketing content */
-.marketing {
-  margin: 40px 0;
-}
-.marketing p + h4 {
-  margin-top: 28px;
-}
-
-/* Article title and hero image */
-.hero {
-  background-size: cover;
-  background-position: center;
-  padding: 200px 0 30px 0;
-  position: relative;
-  margin: 0 0 30px;
-}
-
-@media screen and (min-width: 768px) {
-
-  .hero {
-    padding: 400px 0 60px 0;
-    margin: 0 0 40px;
-  }
-
-}
-
-
-
-.hero-gradient-mask {
-  position: absolute;
-  width: 100%;
-  height: 100%;
-  bottom: 0;
-  background: -moz-linear-gradient(top,  rgba(0,0,0,0) 0%, rgba(0,0,0,0.01) 1%, rgba(0,0,0,1) 100%); /* FF3.6-15 */
-  background: -webkit-linear-gradient(top,  rgba(0,0,0,0) 0%,rgba(0,0,0,0.01) 1%,rgba(0,0,0,1) 100%); /* Chrome10-25,Safari5.1-6 */
-  background: linear-gradient(to bottom,  rgba(0,0,0,0) 0%,rgba(0,0,0,0.01) 1%,rgba(0,0,0,1) 100%); /* W3C, IE10+, FF16+, Chrome26+, Opera12+, Safari7+ */
-  filter: progid:DXImageTransform.Microsoft.gradient( startColorstr='#00000000', endColorstr='#000000',GradientType=0 ); /* IE6-9 */
-}
-
-/* Logo */
-.logo, .logo:visited, .logo:focus {
-  display: inline-block;
-  padding: 0;
-  color: white;
-  font-size: 30px;
-  font-weight: 300;
-  margin: 0 0 0;
-}
-
-
-.logo:hover {
-  color: #d4566b;
-  text-decoration: none;
-}
-
-
-blockquote {
-  border-left: 5px solid #d4566b;
-  margin: 0 0 50px;
-}
-
-blockquote p {
-  font-size: 30px;
-  margin: 0 0 10px;
-}
-
-blockquote footer::before {
-  display: none;
-}
-blockquote footer p {
-  font-size: 1.8em;
-  font-style: italic;
-}
-
-cite {
-  font-family: 'Lato', sans-serif;
-  text-transform: uppercase;
-  color: #888;
-  font-size: 12px;
-  font-style: normal;
-  letter-spacing: 0.15em;
-}
-
-/* Responsive: Portrait tablets and up */
-@media screen and (min-width: 768px) {
-  /* Remove the padding we set earlier */
-  .header,
-  .marketing,
-  .footer {
-    padding-right: 0;
-    padding-left: 0;
-  }
-  /* Remove the bottom border on the jumbotron for visual effect */
-  .jumbotron {
-    border-bottom: 0;
-  }
-}
-
-/* Responsive: Portrait tablets and up */
-@media screen and (min-width: 1024px) {
-
-}
-
-/* Menu dropdown hack */
-li.has-submenu a.allow-toggle {
-  float: left;
-  padding-right: 0;
-}
-.caret-custom {
-    float: right;
-    display: inline-block!important;
-    padding: 10px 10px 15px 5px!important;
-}
-.caret-custom:after {
-    content: "▼"!important;
-}
-
-/* Edd styling */
-.site-title {
-  border-bottom: 1px #eee solid;
-}
-.site-title h1 {
-  font-family: 'Alegreya', serif;
-  font-size: 1.5em;
-  margin-top: 10px;
-}
-
-.navbar-form {
-  border: 1px solid #ddd;
-  padding: 0;
-  border-radius: 5px;
-  margin-right: 0px;
-}
-.navbar-form .form-group .form-control {
-  border: none;
-  box-shadow: none!important;
-  font-family: 'Lato', sans-serif;
-}
-.navbar-right button.btn.btn-default {
-  margin-left: -10px;
-  border: none;
-  border-left: 1px solid #ddd;
-  border-radius: 0;
-}
-.navbar-default {
-  background-color: transparent;
-  border-color: transparent;
-}
-.navbar-nav a {
-  font-size: 14px;
-}
-.navbar-nav a span {
-  font-size: 10px;
-}
-
-.navbar.navbar-default.navbar-custom {
-  border-bottom: 1px #eee solid;
-}
-
-.nav-pills> li:first-of-type > a {
-  padding-left: 0;
-}
-
->>>>>>> 593f2073
+
+/* Breadcrumbs */
 .breadcrumb-container {
   background: linear-gradient(to right, rgba(21,38,44,0.8) 0%,rgba(0,0,0,0.9) 100%);
   margin-top: -1px;
