from datetime import datetime

from django.conf import settings
from django.core.validators import RegexValidator
from django.db import models

from modelcluster.fields import ParentalKey

from wagtail.wagtailcore.fields import StreamField
from wagtail.wagtailadmin.edit_handlers import FieldPanel, InlinePanel, StreamFieldPanel

from wagtail.wagtailcore.models import Orderable, Page
from wagtail.wagtailsearch import index
from wagtail.wagtailimages.edit_handlers import ImageChooserPanel

from bakerydemo.base.blocks import BaseStreamBlock
from bakerydemo.locations.choices import DAY_CHOICES


class OperatingHours(models.Model):
    """
    A Django model to capture operating hours for a Location
    """

    day = models.CharField(
        max_length=4,
        choices=DAY_CHOICES,
        default='MON'
    )
    opening_time = models.TimeField(
        blank=True,
        null=True
    )
    closing_time = models.TimeField(
        blank=True,
        null=True
    )
    closed = models.BooleanField(
        "Closed?",
        blank=True,
        help_text='Tick if location is closed on this day'
    )

    panels = [
        FieldPanel('day'),
        FieldPanel('opening_time'),
        FieldPanel('closing_time'),
        FieldPanel('closed'),
    ]

    class Meta:
        abstract = True

    def __str__(self):
        if self.opening_time:
            opening = self.opening_time.strftime('%H:%M')
        else:
            opening = '--'
        if self.closing_time:
            closed = self.opening_time.strftime('%H:%M')
        else:
            closed = '--'
        return '{}: {} - {} {}'.format(
            self.day,
            opening,
            closed,
            settings.TIME_ZONE
        )


class LocationOperatingHours(Orderable, OperatingHours):
    """
    A model creating a relationship between the OperatingHours and Location
    Note that unlike BlogPeopleRelationship we don't include a ForeignKey to
    OperatingHours as we don't need that relationship (e.g. any Location open
    a certain day of the week). The ParentalKey is the minimum required to
    relate the two objects to one another. We use the ParentalKey's related_
    name to access it from the LocationPage admin
    """
    location = ParentalKey(
        'LocationPage',
        related_name='hours_of_operation'
    )


class LocationsIndexPage(Page):
    """
    A Page model that creates an index page (a listview)
    """
<<<<<<< HEAD
    # Only LocationPage objects can be added underneath this index page
=======

    introduction = models.TextField(
        help_text='Text to describe the page',
        blank=True)
    image = models.ForeignKey(
        'wagtailimages.Image',
        null=True,
        blank=True,
        on_delete=models.SET_NULL,
        related_name='+',
        help_text='Landscape mode only; horizontal width between 1000px and 3000px.'
    )

>>>>>>> 998d5f4c
    subpage_types = ['LocationPage']

    # Allows children of this indexpage to be accessible via the indexpage
    # object on templates. We use this on the homepage to show featured
    # sections of the site and their child pages
    def children(self):
        return self.get_children().specific().live()

    # Overrides the context to list all child
    # items, that are live, by the date that they were published
    # http://docs.wagtail.io/en/v1.9/getting_started/tutorial.html#overriding-context
    def get_context(self, request):
        context = super(LocationsIndexPage, self).get_context(request)
        context['locations'] = LocationPage.objects.descendant_of(
            self).live().order_by(
            'title')
        return context

    content_panels = Page.content_panels + [
        FieldPanel('introduction', classname="full"),
        ImageChooserPanel('image'),
    ]


class LocationPage(Page):
    """
    Detail for a specific bakery location.
    """
    introduction = models.TextField(
        help_text='Text to describe the page',
        blank=True)
    image = models.ForeignKey(
        'wagtailimages.Image',
        null=True,
        blank=True,
        on_delete=models.SET_NULL,
        related_name='+',
        help_text='Landscape mode only; horizontal width between 1000px and 3000px.'
    )
    body = StreamField(
        BaseStreamBlock(), verbose_name="Page body", blank=True
    )
    address = models.TextField()
    lat_long = models.CharField(
        max_length=36,
        help_text="Comma separated lat/long. (Ex. 64.144367, -21.939182) \
                   Right click Google Maps and select 'What\'s Here'",
        validators=[
            RegexValidator(
                regex='^(\-?\d+(\.\d+)?),\s*(\-?\d+(\.\d+)?)$',
                message='Lat Long must be a comma-separated numeric lat and long',
                code='invalid_lat_long'
            ),
        ]
    )

    # Search index configuration
    search_fields = Page.search_fields + [
        index.SearchField('address'),
        index.SearchField('body'),
    ]

    # Fields to show to the editor in the admin view
    content_panels = [
        FieldPanel('title', classname="full"),
        FieldPanel('introduction', classname="full"),
        ImageChooserPanel('image'),
        StreamFieldPanel('body'),
        FieldPanel('address', classname="full"),
        FieldPanel('lat_long'),
        InlinePanel('hours_of_operation', label="Hours of Operation"),
    ]

    def __str__(self):
        return self.title

    @property
    def operating_hours(self):
        hours = self.hours_of_operation.all()
        return hours

    # Determines if the location is currently open. It is timezone naive
    def is_open(self):
        now = datetime.now()
        current_time = now.time()
        current_day = now.strftime('%a').upper()
        try:
            self.operating_hours.get(
                day=current_day,
                opening_time__lte=current_time,
                closing_time__gte=current_time
            )
            return True
        except LocationOperatingHours.DoesNotExist:
            return False

    # Makes additional context available to the template so that we can access
    # the latitude, longitude and map API key to render the map
    def get_context(self, request):
        context = super(LocationPage, self).get_context(request)
        context['lat'] = self.lat_long.split(",")[0]
        context['long'] = self.lat_long.split(",")[1]
        context['google_map_api_key'] = settings.GOOGLE_MAP_API_KEY
        return context

    # Can only be placed under a LocationsIndexPage object
    parent_page_types = ['LocationsIndexPage']<|MERGE_RESOLUTION|>--- conflicted
+++ resolved
@@ -87,10 +87,6 @@
     """
     A Page model that creates an index page (a listview)
     """
-<<<<<<< HEAD
-    # Only LocationPage objects can be added underneath this index page
-=======
-
     introduction = models.TextField(
         help_text='Text to describe the page',
         blank=True)
@@ -103,7 +99,7 @@
         help_text='Landscape mode only; horizontal width between 1000px and 3000px.'
     )
 
->>>>>>> 998d5f4c
+    # Only LocationPage objects can be added underneath this index page
     subpage_types = ['LocationPage']
 
     # Allows children of this indexpage to be accessible via the indexpage
